/*************************************************************************
 *
 * Copyright 2016 Realm Inc.
 *
 * Licensed under the Apache License, Version 2.0 (the "License");
 * you may not use this file except in compliance with the License.
 * You may obtain a copy of the License at
 *
 * http://www.apache.org/licenses/LICENSE-2.0
 *
 * Unless required by applicable law or agreed to in writing, software
 * distributed under the License is distributed on an "AS IS" BASIS,
 * WITHOUT WARRANTIES OR CONDITIONS OF ANY KIND, either express or implied.
 * See the License for the specific language governing permissions and
 * limitations under the License.
 *
 **************************************************************************/

#include <util/event_loop.hpp>

#include <realm/util/features.h>

#include <mutex>
#include <stdexcept>
#include <vector>

#if REALM_PLATFORM_NODE
#include <uv.h>
#elif REALM_PLATFORM_APPLE
#include <realm/util/cf_ptr.hpp>
#include <CoreFoundation/CoreFoundation.h>
#endif

using namespace realm::util;

struct EventLoop::Impl {
    // Returns the main event loop.
    static std::unique_ptr<Impl> main();

    // Run the event loop until the given return predicate returns true
    void run_until(std::function<bool()> predicate);

    // Schedule execution of the given function on the event loop.
    void perform(std::function<void()>);

    ~Impl();

private:
#if REALM_PLATFORM_NODE
    Impl(uv_loop_t* loop);

    std::vector<std::function<void()>> m_pending_work;
    std::mutex m_mutex;
    uv_loop_t* m_loop;
    uv_async_t m_perform_work;
#elif REALM_PLATFORM_APPLE
    Impl(util::CFPtr<CFRunLoopRef> loop) : m_loop(std::move(loop)) { }

    util::CFPtr<CFRunLoopRef> m_loop;
#endif
};

EventLoop& EventLoop::main()
{
    static EventLoop main(Impl::main());
    return main;
}

EventLoop::EventLoop(std::unique_ptr<Impl> impl) : m_impl(std::move(impl))
{
}

EventLoop::~EventLoop() = default;

void EventLoop::run_until(std::function<bool()> predicate)
{
    return m_impl->run_until(std::move(predicate));
}

void EventLoop::perform(std::function<void()> function)
{
    return m_impl->perform(std::move(function));
}

#if REALM_PLATFORM_NODE

bool EventLoop::has_implementation() { return true; }

std::unique_ptr<EventLoop::Impl> EventLoop::Impl::main()
{
    return std::unique_ptr<Impl>(new Impl(uv_default_loop()));
}

EventLoop::Impl::Impl(uv_loop_t* loop)
    : m_loop(loop)
{
    m_perform_work.data = this;
    uv_async_init(uv_default_loop(), &m_perform_work, [](uv_async_t* handle) {
        std::vector<std::function<void()>> pending_work;
        {
            Impl& self = *static_cast<Impl*>(handle->data);
            std::lock_guard<std::mutex> lock(self.m_mutex);
            std::swap(pending_work, self.m_pending_work);
        }

        for (auto& f : pending_work)
            f();
    });
}

EventLoop::Impl::~Impl()
{
    uv_close((uv_handle_t*)&m_perform_work, [](uv_handle_t*){});
    uv_loop_close(m_loop);
}

struct IdleHandler {
    uv_idle_t* idle = new uv_idle_t;

    IdleHandler(uv_loop_t* loop)
    {
        uv_idle_init(loop, idle);
    }
    ~IdleHandler()
    {
        uv_close(reinterpret_cast<uv_handle_t*>(idle), [](uv_handle_t* handle) {
            delete reinterpret_cast<uv_idle_t*>(handle);
        });
    }
};

void EventLoop::Impl::run_until(std::function<bool()> predicate)
{
    if (predicate())
        return;

<<<<<<< HEAD
    auto loop = uv_default_loop();
    IdleHandler observer(loop);
=======
    IdleHandler observer(m_loop);
>>>>>>> d59378c9
    observer.idle->data = &predicate;

    uv_idle_start(observer.idle, [](uv_idle_t* handle) {
        auto& predicate = *static_cast<std::function<bool()>*>(handle->data);
        if (predicate()) {
            uv_stop(handle->loop);
        }
    });

    uv_run(m_loop, UV_RUN_DEFAULT);
    uv_idle_stop(observer.idle);
}

void EventLoop::Impl::perform(std::function<void()> f)
{
    {
        std::lock_guard<std::mutex> lock(m_mutex);
        m_pending_work.push_back(std::move(f));
    }
    uv_async_send(&m_perform_work);
}

#elif REALM_PLATFORM_APPLE

bool EventLoop::has_implementation() { return true; }

std::unique_ptr<EventLoop::Impl> EventLoop::Impl::main()
{
    return std::unique_ptr<Impl>(new Impl(retainCF(CFRunLoopGetMain())));
}

EventLoop::Impl::~Impl() = default;

void EventLoop::Impl::run_until(std::function<bool()> predicate)
{
    REALM_ASSERT(m_loop.get() == CFRunLoopGetCurrent());

    if (predicate())
        return;

    auto callback = [](CFRunLoopObserverRef, CFRunLoopActivity, void* info) {
        if ((*static_cast<std::function<bool()>*>(info))()) {
            CFRunLoopStop(CFRunLoopGetCurrent());
        }
    };
    CFRunLoopObserverContext ctx{};
    ctx.info = &predicate;
    auto observer = adoptCF(CFRunLoopObserverCreate(kCFAllocatorDefault, kCFRunLoopAllActivities,
                                                    true, 0, callback, &ctx));
    auto timer = adoptCF(CFRunLoopTimerCreateWithHandler(kCFAllocatorDefault, CFAbsoluteTimeGetCurrent(), 0.05, 0, 0,
                                                         ^(CFRunLoopTimerRef){
        // Do nothing. The timer firing is sufficient to cause our runloop observer to run.
    }));
    CFRunLoopAddObserver(CFRunLoopGetCurrent(), observer.get(), kCFRunLoopCommonModes);
    CFRunLoopAddTimer(CFRunLoopGetCurrent(), timer.get(), kCFRunLoopCommonModes);
    CFRunLoopRun();
    CFRunLoopRemoveTimer(CFRunLoopGetCurrent(), timer.get(), kCFRunLoopCommonModes);
    CFRunLoopRemoveObserver(CFRunLoopGetCurrent(), observer.get(), kCFRunLoopCommonModes);
}

void EventLoop::Impl::perform(std::function<void()> f)
{
    CFRunLoopPerformBlock(m_loop.get(), kCFRunLoopDefaultMode, ^{ f(); });
    CFRunLoopWakeUp(m_loop.get());
}

#else

bool EventLoop::has_implementation() { return false; }
std::unique_ptr<EventLoop::Impl> EventLoop::Impl::main() { return nullptr; }
EventLoop::Impl::~Impl() = default;
void EventLoop::Impl::run_until(std::function<bool()>) { }
void EventLoop::Impl::run_for(std::chrono::nanoseconds) { }
void EventLoop::Impl::perform(std::function<void()>) { }

#endif<|MERGE_RESOLUTION|>--- conflicted
+++ resolved
@@ -134,12 +134,7 @@
     if (predicate())
         return;
 
-<<<<<<< HEAD
-    auto loop = uv_default_loop();
-    IdleHandler observer(loop);
-=======
     IdleHandler observer(m_loop);
->>>>>>> d59378c9
     observer.idle->data = &predicate;
 
     uv_idle_start(observer.idle, [](uv_idle_t* handle) {
