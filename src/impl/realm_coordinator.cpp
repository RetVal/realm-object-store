////////////////////////////////////////////////////////////////////////////
//
// Copyright 2015 Realm Inc.
//
// Licensed under the Apache License, Version 2.0 (the "License");
// you may not use this file except in compliance with the License.
// You may obtain a copy of the License at
//
// http://www.apache.org/licenses/LICENSE-2.0
//
// Unless required by applicable law or agreed to in writing, software
// distributed under the License is distributed on an "AS IS" BASIS,
// WITHOUT WARRANTIES OR CONDITIONS OF ANY KIND, either express or implied.
// See the License for the specific language governing permissions and
// limitations under the License.
//
////////////////////////////////////////////////////////////////////////////

#include "impl/realm_coordinator.hpp"

#include "impl/collection_notifier.hpp"
#include "impl/external_commit_helper.hpp"
#include "impl/transact_log_handler.hpp"
#include "impl/weak_realm_notifier.hpp"
#include "object_schema.hpp"
#include "object_store.hpp"
#include "schema.hpp"

<<<<<<< HEAD
#include "impl/sync_session.hpp"
#include "sync_manager.hpp"
=======
#if REALM_ENABLE_SYNC
#include "sync_config.hpp"
#include "sync_manager.hpp"
#include "sync_session.hpp"
#endif
>>>>>>> 25be3fd7

#include <realm/group_shared.hpp>
#include <realm/lang_bind_helper.hpp>
#include <realm/string_data.hpp>

#include <unordered_map>
#include <algorithm>

using namespace realm;
using namespace realm::_impl;

namespace {

std::mutex s_coordinator_mutex;

// Protected by s_coordinator_mutex
std::unordered_map<std::string, std::weak_ptr<RealmCoordinator>> s_coordinators_per_path;

} // unnamed namespace


std::shared_ptr<RealmCoordinator> RealmCoordinator::get_coordinator(StringData path)
{
    std::lock_guard<std::mutex> lock(s_coordinator_mutex);

    auto& weak_coordinator = s_coordinators_per_path[path];
    if (auto coordinator = weak_coordinator.lock()) {
        return coordinator;
    }

    auto coordinator = std::make_shared<RealmCoordinator>();
    weak_coordinator = coordinator;
    return coordinator;
}

std::shared_ptr<RealmCoordinator> RealmCoordinator::get_coordinator(const Realm::Config& config)
{
    auto coordinator = get_coordinator(config.path);
    std::lock_guard<std::mutex> lock(coordinator->m_realm_mutex);
    coordinator->set_config(config);
    return coordinator;
}

std::shared_ptr<RealmCoordinator> RealmCoordinator::get_existing_coordinator(StringData path)
{
    std::lock_guard<std::mutex> lock(s_coordinator_mutex);
    auto it = s_coordinators_per_path.find(path);
    return it == s_coordinators_per_path.end() ? nullptr : it->second.lock();
}

void RealmCoordinator::create_sync_session()
{
    if (m_sync_session)
        return;

    m_sync_session = SyncManager::shared().create_session(m_config.path); // Throws

    std::weak_ptr<RealmCoordinator> weak_self = shared_from_this();
    m_sync_session->set_sync_transact_callback([weak_self](VersionID old_version, VersionID new_version) {
        if (auto self = weak_self.lock()) {
            if (self->m_transaction_callback)
                self->m_transaction_callback(old_version, new_version);
            self->notify_others();
        }
    });

    if (m_config.sync_config) {
        // Request the binding to bind the Realm at the earliest opportunity (immediately, or upon login).
        SyncManager::shared().get_sync_login_function()(m_config);
    }
    else {
        // FIXME: GlobalNotifier should use the same authentication flow as the binding.
        m_sync_session->refresh_sync_access_token(*m_config.sync_user_token, m_config.sync_server_url);
    }
}

void RealmCoordinator::set_config(const Realm::Config& config)
{
    if ((!m_config.read_only() && !m_notifier) || (m_config.read_only() && m_weak_realm_notifiers.empty())) {
        m_config = config;
    }
    else {
        if (m_config.read_only() != config.read_only()) {
            throw MismatchedConfigException("Realm at path '%1' already opened with different read permissions.", config.path);
        }
        if (m_config.in_memory != config.in_memory) {
            throw MismatchedConfigException("Realm at path '%1' already opened with different inMemory settings.", config.path);
        }
        if (m_config.encryption_key != config.encryption_key) {
            throw MismatchedConfigException("Realm at path '%1' already opened with a different encryption key.", config.path);
        }
        if (m_config.schema_mode != config.schema_mode) {
            throw MismatchedConfigException("Realm at path '%1' already opened with a different schema mode.", config.path);
        }
        if (m_config.schema_version != config.schema_version && config.schema_version != ObjectStore::NotVersioned) {
            throw MismatchedConfigException("Realm at path '%1' already opened with different schema version.", config.path);
        }
        if (m_config.sync_user_token != config.sync_user_token) {
            throw MismatchedConfigException("Realm at path '%1' already opened with different user token.", config.path);
        }
        if (m_config.sync_server_url != config.sync_server_url) {
            throw MismatchedConfigException("Realm at path '%1' already opened with different server url.", config.path);
        }
        // Realm::update_schema() handles complaining about schema mismatches
    }

    if (config.sync_config || (config.sync_server_url && config.sync_user_token))
        create_sync_session();
}

std::shared_ptr<Realm> RealmCoordinator::get_realm(Realm::Config config)
{
    std::lock_guard<std::mutex> lock(m_realm_mutex);
    set_config(config);

    if (config.cache) {
        for (auto& cached_realm : m_weak_realm_notifiers) {
            if (cached_realm.is_cached_for_current_thread()) {
                // can be null if we jumped in between ref count hitting zero and
                // unregister_realm() getting the lock
                if (auto realm = cached_realm.realm()) {
                    return realm;
                }
            }
        }
    }

#if REALM_ENABLE_SYNC
    if (config.sync_config && !m_sync_session) {
        m_sync_session = SyncManager::shared().get_session(config.path, *config.sync_config);
        SyncSession::Internal::set_sync_transact_callback(*m_sync_session, [this](VersionID, VersionID) {
            if (m_notifier)
                m_notifier->notify_others();
        });
        if (config.sync_config->error_handler) {
            SyncSession::Internal::set_error_handler(*m_sync_session, config.sync_config->error_handler);
        }
    }
#endif

    auto realm = Realm::make_shared_realm(std::move(config));
    if (!config.read_only() && !m_notifier && config.automatic_change_notifications) {
        try {
            m_notifier = std::make_unique<ExternalCommitHelper>(*this);
        }
        catch (std::system_error const& ex) {
            throw RealmFileException(RealmFileException::Kind::AccessError, config.path, ex.code().message(), "");
        }
    }
    realm->init(shared_from_this());

    m_weak_realm_notifiers.emplace_back(realm, m_config.cache);
    return realm;
}

std::shared_ptr<Realm> RealmCoordinator::get_realm()
{
    return get_realm(m_config);
}

const Schema* RealmCoordinator::get_schema() const noexcept
{
    return m_schema_version == uint64_t(-1) ? nullptr : &m_schema;
}

void RealmCoordinator::update_schema(Schema const& schema, uint64_t schema_version)
{
    if (m_schema_version != uint64_t(-1) && m_schema_version != schema_version && m_weak_realm_notifiers.size() > 1) {
        throw MismatchedConfigException("Realm at path '%1' already opened with a different schema version.", m_config.path);
    }

    m_schema = schema;
    m_schema_version = schema_version;

    // FIXME: notify realms of the schema change
}

RealmCoordinator::RealmCoordinator() = default;

RealmCoordinator::~RealmCoordinator()
{
    std::lock_guard<std::mutex> coordinator_lock(s_coordinator_mutex);
    for (auto it = s_coordinators_per_path.begin(); it != s_coordinators_per_path.end(); ) {
        if (it->second.expired()) {
            it = s_coordinators_per_path.erase(it);
        }
        else {
            ++it;
        }
    }
}

void RealmCoordinator::unregister_realm(Realm* realm)
{
    std::lock_guard<std::mutex> lock(m_realm_mutex);
    auto new_end = remove_if(begin(m_weak_realm_notifiers), end(m_weak_realm_notifiers),
                             [=](auto& notifier) { return notifier.expired() || notifier.is_for_realm(realm); });
    m_weak_realm_notifiers.erase(new_end, end(m_weak_realm_notifiers));
}

void RealmCoordinator::clear_cache()
{
    std::vector<WeakRealm> realms_to_close;
    {
        std::lock_guard<std::mutex> lock(s_coordinator_mutex);

        for (auto& weak_coordinator : s_coordinators_per_path) {
            auto coordinator = weak_coordinator.second.lock();
            if (!coordinator) {
                continue;
            }

            coordinator->m_notifier = nullptr;

            // Gather a list of all of the realms which will be removed
            for (auto& weak_realm_notifier : coordinator->m_weak_realm_notifiers) {
                if (auto realm = weak_realm_notifier.realm()) {
                    realms_to_close.push_back(realm);
                }
            }
        }

        s_coordinators_per_path.clear();
    }

    // Close all of the previously cached Realms. This can't be done while
    // s_coordinator_mutex is held as it may try to re-lock it.
    for (auto& weak_realm : realms_to_close) {
        if (auto realm = weak_realm.lock()) {
            realm->close();
        }
    }
}

void RealmCoordinator::clear_all_caches()
{
    std::vector<std::weak_ptr<RealmCoordinator>> to_clear;
    {
        std::lock_guard<std::mutex> lock(s_coordinator_mutex);
        for (auto iter : s_coordinators_per_path) {
            to_clear.push_back(iter.second);
        }
    }
    for (auto weak_coordinator : to_clear) {
        if (auto coordinator = weak_coordinator.lock()) {
            coordinator->clear_cache();
        }
    }
}

void RealmCoordinator::send_commit_notifications(Realm& source_realm)
{
    REALM_ASSERT(!m_config.read_only());
    if (m_notifier) {
        m_notifier->notify_others();
    }
<<<<<<< HEAD
    if (m_sync_session) {
        auto& sg = Realm::Internal::get_shared_group(source_realm);
        auto version = LangBindHelper::get_version_of_latest_snapshot(sg);
        m_sync_session->nonsync_transact_notify(version);
    }
=======
#if REALM_ENABLE_SYNC
    if (m_sync_session) {
        auto& sg = Realm::Internal::get_shared_group(source_realm);
        auto version = LangBindHelper::get_version_of_latest_snapshot(sg);
        SyncSession::Internal::nonsync_transact_notify(*m_sync_session, version);
    }
#else
    // Silence "unused parameter 'source_realm'" warning
    (void)source_realm;
#endif
>>>>>>> 25be3fd7
}

void RealmCoordinator::pin_version(uint_fast64_t version, uint_fast32_t index)
{
    if (m_async_error) {
        return;
    }

    SharedGroup::VersionID versionid(version, index);
    if (!m_advancer_sg) {
        try {
            std::unique_ptr<Group> read_only_group;
            Realm::open_with_config(m_config, m_advancer_history, m_advancer_sg, read_only_group, nullptr);
            REALM_ASSERT(!read_only_group);
            m_advancer_sg->begin_read(versionid);
        }
        catch (...) {
            m_async_error = std::current_exception();
            m_advancer_sg = nullptr;
            m_advancer_history = nullptr;
        }
    }
    else if (m_new_notifiers.empty()) {
        // If this is the first notifier then we don't already have a read transaction
        REALM_ASSERT_3(m_advancer_sg->get_transact_stage(), ==, SharedGroup::transact_Ready);
        m_advancer_sg->begin_read(versionid);
    }
    else {
        REALM_ASSERT_3(m_advancer_sg->get_transact_stage(), ==, SharedGroup::transact_Reading);
        if (versionid < m_advancer_sg->get_version_of_current_transaction()) {
            // Ensure we're holding a readlock on the oldest version we have a
            // handover object for, as handover objects don't
            m_advancer_sg->end_read();
            m_advancer_sg->begin_read(versionid);
        }
    }
}

void RealmCoordinator::register_notifier(std::shared_ptr<CollectionNotifier> notifier)
{
    auto version = notifier->version();
    auto& self = Realm::Internal::get_coordinator(*notifier->get_realm());
    {
        std::lock_guard<std::mutex> lock(self.m_notifier_mutex);
        self.pin_version(version.version, version.index);
        self.m_new_notifiers.push_back(std::move(notifier));
    }
}

void RealmCoordinator::clean_up_dead_notifiers()
{
    auto swap_remove = [&](auto& container) {
        bool did_remove = false;
        for (size_t i = 0; i < container.size(); ++i) {
            if (container[i]->is_alive())
                continue;

            // Ensure the notifier is destroyed here even if there's lingering refs
            // to the async notifier elsewhere
            container[i]->release_data();

            if (container.size() > i + 1)
                container[i] = std::move(container.back());
            container.pop_back();
            --i;
            did_remove = true;
        }
        return did_remove;
    };

    if (swap_remove(m_notifiers)) {
        // Make sure we aren't holding on to read versions needlessly if there
        // are no notifiers left, but don't close them entirely as opening shared
        // groups is expensive
        if (m_notifiers.empty() && m_notifier_sg) {
            REALM_ASSERT_3(m_notifier_sg->get_transact_stage(), ==, SharedGroup::transact_Reading);
            m_notifier_sg->end_read();
        }
    }
    if (swap_remove(m_new_notifiers)) {
        REALM_ASSERT_3(m_advancer_sg->get_transact_stage(), ==, SharedGroup::transact_Reading);
        if (m_new_notifiers.empty() && m_advancer_sg) {
            m_advancer_sg->end_read();
        }
    }
}

void RealmCoordinator::on_change()
{
    run_async_notifiers();

    std::lock_guard<std::mutex> lock(m_realm_mutex);
    for (auto& realm : m_weak_realm_notifiers) {
        realm.notify();
    }
}

namespace {
class IncrementalChangeInfo {
public:
    IncrementalChangeInfo(SharedGroup& sg,
                          SchemaMode schema_mode,
                          std::vector<std::shared_ptr<_impl::CollectionNotifier>>& notifiers)
    : m_sg(sg), m_schema_mode(schema_mode)
    {
        if (notifiers.empty())
            return;

        auto cmp = [&](auto&& lft, auto&& rgt) {
            return lft->version() < rgt->version();
        };

        // Sort the notifiers by their source version so that we can pull them
        // all forward to the latest version in a single pass over the transaction log
        std::sort(notifiers.begin(), notifiers.end(), cmp);

        // Preallocate the required amount of space in the vector so that we can
        // safely give out pointers to within the vector
        size_t count = 1;
        for (auto it = notifiers.begin(), next = it + 1; next != notifiers.end(); ++it, ++next) {
            if (cmp(*it, *next))
                ++count;
        }
        m_info.reserve(count);
        m_info.resize(1);
        m_current = &m_info[0];
    }

    TransactionChangeInfo& current() const { return *m_current; }

    bool advance_incremental(SharedGroup::VersionID version)
    {
        if (version != m_sg.get_version_of_current_transaction()) {
            transaction::advance(m_sg, *m_current, version);
            TransactionChangeInfo current;
            current.table_modifications_needed = m_current->table_modifications_needed;
            current.table_moves_needed = m_current->table_moves_needed;
            current.lists = std::move(m_current->lists);
            m_info.push_back(std::move(current));
            m_current = &m_info.back();
            return true;
        }
        return false;
    }

    void advance_to_final(SharedGroup::VersionID version)
    {
        if (!m_current) {
            transaction::advance(m_sg, nullptr, m_schema_mode, version);
            return;
        }

        transaction::advance(m_sg, *m_current, version);

        // We now need to combine the transaction change info objects so that all of
        // the notifiers see the complete set of changes from their first version to
        // the most recent one
        for (size_t i = m_info.size() - 1; i > 0; --i) {
            auto& cur = m_info[i];
            if (cur.tables.empty())
                continue;
            auto& prev = m_info[i - 1];
            if (prev.tables.empty()) {
                prev.tables = cur.tables;
                continue;
            }

            for (size_t j = 0; j < prev.tables.size() && j < cur.tables.size(); ++j) {
                prev.tables[j].merge(CollectionChangeBuilder{cur.tables[j]});
            }
            prev.tables.reserve(cur.tables.size());
            while (prev.tables.size() < cur.tables.size()) {
                prev.tables.push_back(cur.tables[prev.tables.size()]);
            }
        }

        // Copy the list change info if there are multiple LinkViews for the same LinkList
        auto id = [](auto const& list) { return std::tie(list.table_ndx, list.col_ndx, list.row_ndx); };
        for (size_t i = 1; i < m_current->lists.size(); ++i) {
            for (size_t j = i; j > 0; --j) {
                if (id(m_current->lists[i]) == id(m_current->lists[j - 1])) {
                    m_current->lists[j - 1].changes->merge(CollectionChangeBuilder{*m_current->lists[i].changes});
                }
            }
        }
    }

private:
    std::vector<TransactionChangeInfo> m_info;
    TransactionChangeInfo* m_current = nullptr;
    SharedGroup& m_sg;
    SchemaMode m_schema_mode;
};
} // anonymous namespace

void RealmCoordinator::run_async_notifiers()
{
    std::unique_lock<std::mutex> lock(m_notifier_mutex);

    clean_up_dead_notifiers();

    if (m_notifiers.empty() && m_new_notifiers.empty()) {
        return;
    }

    if (!m_async_error) {
        open_helper_shared_group();
    }

    if (m_async_error) {
        std::move(m_new_notifiers.begin(), m_new_notifiers.end(), std::back_inserter(m_notifiers));
        m_new_notifiers.clear();
        return;
    }

    SharedGroup::VersionID version;

    // Advance all of the new notifiers to the most recent version, if any
    auto new_notifiers = std::move(m_new_notifiers);
    IncrementalChangeInfo new_notifier_change_info(*m_advancer_sg, m_config.schema_mode, new_notifiers);

    if (!new_notifiers.empty()) {
        REALM_ASSERT_3(m_advancer_sg->get_transact_stage(), ==, SharedGroup::transact_Reading);
        REALM_ASSERT_3(m_advancer_sg->get_version_of_current_transaction().version,
                       <=, new_notifiers.front()->version().version);

        // The advancer SG can be at an older version than the oldest new notifier
        // if a notifier was added and then removed before it ever got the chance
        // to run, as we don't move the pin forward when removing dead notifiers
        transaction::advance(*m_advancer_sg, nullptr, m_config.schema_mode, new_notifiers.front()->version());

        // Advance each of the new notifiers to the latest version, attaching them
        // to the SG at their handover version. This requires a unique
        // TransactionChangeInfo for each source version, so that things don't
        // see changes from before the version they were handed over from.
        // Each Info has all of the changes between that source version and the
        // next source version, and they'll be merged together later after
        // releasing the lock
        for (auto& notifier : new_notifiers) {
            new_notifier_change_info.advance_incremental(notifier->version());
            notifier->attach_to(*m_advancer_sg);
            notifier->add_required_change_info(new_notifier_change_info.current());
        }
        new_notifier_change_info.advance_to_final(SharedGroup::VersionID{});

        for (auto& notifier : new_notifiers) {
            notifier->detach();
        }
        version = m_advancer_sg->get_version_of_current_transaction();
        m_advancer_sg->end_read();
    }
    REALM_ASSERT_3(m_advancer_sg->get_transact_stage(), ==, SharedGroup::transact_Ready);

    // Make a copy of the notifiers vector and then release the lock to avoid
    // blocking other threads trying to register or unregister notifiers while we run them
    auto notifiers = m_notifiers;
    lock.unlock();

    // Advance the non-new notifiers to the same version as we advanced the new
    // ones to (or the latest if there were no new ones)
    IncrementalChangeInfo change_info(*m_notifier_sg, m_config.schema_mode, notifiers);
    for (auto& notifier : notifiers) {
        notifier->add_required_change_info(change_info.current());
    }
    change_info.advance_to_final(version);

    // Attach the new notifiers to the main SG and move them to the main list
    for (auto& notifier : new_notifiers) {
        notifier->attach_to(*m_notifier_sg);
    }
    std::move(new_notifiers.begin(), new_notifiers.end(), std::back_inserter(notifiers));

    // Change info is now all ready, so the notifiers can now perform their
    // background work
    for (auto& notifier : notifiers) {
        notifier->run();
    }

    // Reacquire the lock while updating the fields that are actually read on
    // other threads
    lock.lock();
    for (auto& notifier : notifiers) {
        notifier->prepare_handover();
    }
    m_notifiers = std::move(notifiers);
    clean_up_dead_notifiers();
}

void RealmCoordinator::open_helper_shared_group()
{
    if (!m_notifier_sg) {
        try {
            std::unique_ptr<Group> read_only_group;
            Realm::open_with_config(m_config, m_notifier_history, m_notifier_sg, read_only_group, nullptr);
            REALM_ASSERT(!read_only_group);
            m_notifier_sg->begin_read();
        }
        catch (...) {
            // Store the error to be passed to the async notifiers
            m_async_error = std::current_exception();
            m_notifier_sg = nullptr;
            m_notifier_history = nullptr;
        }
    }
    else if (m_notifiers.empty()) {
        m_notifier_sg->begin_read();
    }
}


std::vector<std::shared_ptr<_impl::CollectionNotifier>> RealmCoordinator::notifiers_to_deliver(Realm& realm)
{
    std::unique_lock<std::mutex> lock(m_notifier_mutex);
    decltype(m_notifiers) notifiers;
    if (m_async_error) {
        auto error = m_async_error;
        notifiers = m_notifiers;
        lock.unlock();
        for (auto& notifier : notifiers)
            notifier->deliver_error(error);
        return {};
    }

    for (auto& notifier : m_notifiers) {
        auto notifier_version = notifier->package_for_delivery(realm);
        if (notifier_version == SharedGroup::VersionID{})
            continue;
        notifiers.push_back(notifier);
    }

    return notifiers;
}

void RealmCoordinator::advance_to_ready(Realm& realm)
{
    auto& sg = Realm::Internal::get_shared_group(realm);
    auto notifiers = notifiers_to_deliver(realm);
    if (notifiers.empty()) {
        transaction::advance(sg, realm.m_binding_context.get(), m_config.schema_mode);
        return;
    }

    auto version = notifiers[0]->version();
    if (version <= sg.get_version_of_current_transaction())
        return;

    for (auto& notifier : notifiers)
        notifier->before_advance();
    transaction::advance(sg, realm.m_binding_context.get(), m_config.schema_mode, version);
    for (auto& notifier : notifiers)
        notifier->deliver(sg);
    for (auto& notifier : notifiers)
        notifier->after_advance();
}

void RealmCoordinator::process_available_async(Realm& realm)
{
    auto notifiers = notifiers_to_deliver(realm);
    if (notifiers.empty())
        return;

    auto& sg = Realm::Internal::get_shared_group(realm);
    auto version = notifiers[0]->version();
    if (version != sg.get_version_of_current_transaction())
        return;

    for (auto& notifier : notifiers)
        notifier->deliver(sg);
    for (auto& notifier : notifiers)
        notifier->after_advance();
}

void RealmCoordinator::notify_others()
{
<<<<<<< HEAD
    if (m_notifier)
        m_notifier->notify_others();
}

void RealmCoordinator::set_transaction_callback(std::function<void(VersionID, VersionID)> fn)
{
    m_transaction_callback = std::move(fn);
}

void RealmCoordinator::wait_for_upload_complete()
{
    if (m_sync_session)
        m_sync_session->wait_for_upload_complete_or_client_stopped();
}

void RealmCoordinator::refresh_sync_access_token(std::string access_token, util::Optional<std::string> server_url)
{
    REALM_ASSERT(m_sync_session);
    m_sync_session->refresh_sync_access_token(std::move(access_token), std::move(server_url));
=======
    m_notifier->notify_others();
>>>>>>> 25be3fd7
}<|MERGE_RESOLUTION|>--- conflicted
+++ resolved
@@ -26,16 +26,11 @@
 #include "object_store.hpp"
 #include "schema.hpp"
 
-<<<<<<< HEAD
-#include "impl/sync_session.hpp"
-#include "sync_manager.hpp"
-=======
 #if REALM_ENABLE_SYNC
 #include "sync_config.hpp"
 #include "sync_manager.hpp"
 #include "sync_session.hpp"
 #endif
->>>>>>> 25be3fd7
 
 #include <realm/group_shared.hpp>
 #include <realm/lang_bind_helper.hpp>
@@ -47,15 +42,8 @@
 using namespace realm;
 using namespace realm::_impl;
 
-namespace {
-
-std::mutex s_coordinator_mutex;
-
-// Protected by s_coordinator_mutex
-std::unordered_map<std::string, std::weak_ptr<RealmCoordinator>> s_coordinators_per_path;
-
-} // unnamed namespace
-
+static std::mutex s_coordinator_mutex;
+static std::unordered_map<std::string, std::weak_ptr<RealmCoordinator>> s_coordinators_per_path;
 
 std::shared_ptr<RealmCoordinator> RealmCoordinator::get_coordinator(StringData path)
 {
@@ -88,28 +76,25 @@
 
 void RealmCoordinator::create_sync_session()
 {
+#if REALM_ENABLE_SYNC
     if (m_sync_session)
         return;
 
-    m_sync_session = SyncManager::shared().create_session(m_config.path); // Throws
+    m_sync_session = SyncManager::shared().get_session(m_config.path, *m_config.sync_config);
 
     std::weak_ptr<RealmCoordinator> weak_self = shared_from_this();
-    m_sync_session->set_sync_transact_callback([weak_self](VersionID old_version, VersionID new_version) {
+    SyncSession::Internal::set_sync_transact_callback(*m_sync_session,
+                                                      [weak_self](VersionID old_version, VersionID new_version) {
         if (auto self = weak_self.lock()) {
             if (self->m_transaction_callback)
                 self->m_transaction_callback(old_version, new_version);
             self->notify_others();
         }
     });
-
-    if (m_config.sync_config) {
-        // Request the binding to bind the Realm at the earliest opportunity (immediately, or upon login).
-        SyncManager::shared().get_sync_login_function()(m_config);
-    }
-    else {
-        // FIXME: GlobalNotifier should use the same authentication flow as the binding.
-        m_sync_session->refresh_sync_access_token(*m_config.sync_user_token, m_config.sync_server_url);
-    }
+    if (m_config.sync_config->error_handler) {
+        SyncSession::Internal::set_error_handler(*m_sync_session, m_config.sync_config->error_handler);
+    }
+#endif
 }
 
 void RealmCoordinator::set_config(const Realm::Config& config)
@@ -133,22 +118,32 @@
         if (m_config.schema_version != config.schema_version && config.schema_version != ObjectStore::NotVersioned) {
             throw MismatchedConfigException("Realm at path '%1' already opened with different schema version.", config.path);
         }
-        if (m_config.sync_user_token != config.sync_user_token) {
-            throw MismatchedConfigException("Realm at path '%1' already opened with different user token.", config.path);
-        }
-        if (m_config.sync_server_url != config.sync_server_url) {
-            throw MismatchedConfigException("Realm at path '%1' already opened with different server url.", config.path);
-        }
+
+        if (bool(m_config.sync_config) != bool(config.sync_config)) {
+            throw MismatchedConfigException("Realm at path '%1' already opened with different sync configurations.", config.path);
+        }
+
+        if (config.sync_config) {
+            if (m_config.sync_config->user_tag != config.sync_config->user_tag) {
+                throw MismatchedConfigException("Realm at path '%1' already opened with different sync user identifier.", config.path);
+            }
+            if (m_config.sync_config->realm_url != config.sync_config->realm_url) {
+                throw MismatchedConfigException("Realm at path '%1' already opened with different sync server URL.", config.path);
+            }
+        }
+
         // Realm::update_schema() handles complaining about schema mismatches
     }
 
-    if (config.sync_config || (config.sync_server_url && config.sync_user_token))
+    if (config.sync_config) {
         create_sync_session();
+    }
 }
 
 std::shared_ptr<Realm> RealmCoordinator::get_realm(Realm::Config config)
 {
     std::lock_guard<std::mutex> lock(m_realm_mutex);
+
     set_config(config);
 
     if (config.cache) {
@@ -163,19 +158,6 @@
         }
     }
 
-#if REALM_ENABLE_SYNC
-    if (config.sync_config && !m_sync_session) {
-        m_sync_session = SyncManager::shared().get_session(config.path, *config.sync_config);
-        SyncSession::Internal::set_sync_transact_callback(*m_sync_session, [this](VersionID, VersionID) {
-            if (m_notifier)
-                m_notifier->notify_others();
-        });
-        if (config.sync_config->error_handler) {
-            SyncSession::Internal::set_error_handler(*m_sync_session, config.sync_config->error_handler);
-        }
-    }
-#endif
-
     auto realm = Realm::make_shared_realm(std::move(config));
     if (!config.read_only() && !m_notifier && config.automatic_change_notifications) {
         try {
@@ -292,13 +274,6 @@
     if (m_notifier) {
         m_notifier->notify_others();
     }
-<<<<<<< HEAD
-    if (m_sync_session) {
-        auto& sg = Realm::Internal::get_shared_group(source_realm);
-        auto version = LangBindHelper::get_version_of_latest_snapshot(sg);
-        m_sync_session->nonsync_transact_notify(version);
-    }
-=======
 #if REALM_ENABLE_SYNC
     if (m_sync_session) {
         auto& sg = Realm::Internal::get_shared_group(source_realm);
@@ -309,7 +284,6 @@
     // Silence "unused parameter 'source_realm'" warning
     (void)source_realm;
 #endif
->>>>>>> 25be3fd7
 }
 
 void RealmCoordinator::pin_version(uint_fast64_t version, uint_fast32_t index)
@@ -444,11 +418,10 @@
     {
         if (version != m_sg.get_version_of_current_transaction()) {
             transaction::advance(m_sg, *m_current, version);
-            TransactionChangeInfo current;
-            current.table_modifications_needed = m_current->table_modifications_needed;
-            current.table_moves_needed = m_current->table_moves_needed;
-            current.lists = std::move(m_current->lists);
-            m_info.push_back(std::move(current));
+            m_info.push_back({
+                m_current->table_modifications_needed,
+                m_current->table_moves_needed,
+                std::move(m_current->lists)});
             m_current = &m_info.back();
             return true;
         }
@@ -684,7 +657,6 @@
 
 void RealmCoordinator::notify_others()
 {
-<<<<<<< HEAD
     if (m_notifier)
         m_notifier->notify_others();
 }
@@ -692,19 +664,4 @@
 void RealmCoordinator::set_transaction_callback(std::function<void(VersionID, VersionID)> fn)
 {
     m_transaction_callback = std::move(fn);
-}
-
-void RealmCoordinator::wait_for_upload_complete()
-{
-    if (m_sync_session)
-        m_sync_session->wait_for_upload_complete_or_client_stopped();
-}
-
-void RealmCoordinator::refresh_sync_access_token(std::string access_token, util::Optional<std::string> server_url)
-{
-    REALM_ASSERT(m_sync_session);
-    m_sync_session->refresh_sync_access_token(std::move(access_token), std::move(server_url));
-=======
-    m_notifier->notify_others();
->>>>>>> 25be3fd7
 }