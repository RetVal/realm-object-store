set(SOURCES
    collection_notifications.cpp
    global_notifier.cpp
    index_set.cpp
    list.cpp
    object_schema.cpp
    object_store.cpp
    results.cpp
    schema.cpp
    shared_realm.cpp
    thread_confined.cpp

    impl/collection_change_builder.cpp
    impl/collection_notifier.cpp
    impl/handover.cpp
    impl/list_notifier.cpp
    impl/realm_coordinator.cpp
    impl/results_notifier.cpp
    impl/transact_log_handler.cpp
    impl/weak_realm_notifier.cpp
    parser/parser.cpp
    parser/query_builder.cpp
    util/format.cpp
    util/thread_id.cpp)

set(HEADERS
    collection_notifications.hpp
    global_notifier.hpp
    index_set.hpp
    list.hpp
    object_schema.hpp
    object_store.hpp
    property.hpp
    results.hpp
    schema.hpp
    shared_realm.hpp
    thread_confined.hpp

    impl/android/external_commit_helper.hpp
    impl/apple/external_commit_helper.hpp
    impl/apple/keychain_helper.hpp
    impl/generic/external_commit_helper.hpp

    impl/collection_change_builder.hpp
    impl/collection_notifier.hpp
    impl/external_commit_helper.hpp
    impl/list_notifier.hpp
    impl/handover.hpp
    impl/realm_coordinator.hpp
    impl/results_notifier.hpp
    impl/transact_log_handler.hpp
    impl/weak_realm_notifier.hpp

    parser/parser.hpp
    parser/query_builder.hpp

    util/android/event_loop_signal.hpp
    util/apple/event_loop_signal.hpp
    util/generic/event_loop_signal.hpp
    util/node/event_loop_signal.hpp

    util/atomic_shared_ptr.hpp
    util/compiler.hpp
    util/event_loop_signal.hpp
    util/format.hpp
    util/thread_id.hpp
    util/thread_local.hpp
)

if(APPLE)
    list(APPEND SOURCES impl/apple/external_commit_helper.cpp impl/apple/keychain_helper.cpp)
elseif(REALM_PLATFORM STREQUAL "Android")
    list(APPEND SOURCES impl/android/external_commit_helper.cpp)
else()
    list(APPEND SOURCES impl/generic/external_commit_helper.cpp)
endif()

set(INCLUDE_DIRS
    ${REALM_CORE_INCLUDE_DIR}
    ${PEGTL_INCLUDE_DIR}
    ${UV_INCLUDE_DIR}
    ${CMAKE_CURRENT_SOURCE_DIR})

<<<<<<< HEAD
# Add the sync files separately to reduce merge conflicts.
list(APPEND HEADERS sync_manager.cpp impl/sync_session.cpp)
list(APPEND SOURCES sync_manager.cpp impl/sync_client.hpp impl/sync_session.hpp)
find_package(ZLIB REQUIRED)
list(APPEND INCLUDE_DIRS ${REALM_SYNC_INCLUDE_DIR} ${ZLIB_INCLUDE_DIRS})
=======
if(REALM_ENABLE_SYNC)
    # Add the sync files separately to reduce merge conflicts.
    list(APPEND HEADERS sync_config.hpp sync_manager.hpp sync_metadata.hpp sync_session.hpp impl/sync_client.hpp)
    list(APPEND SOURCES sync_manager.cpp sync_metadata.cpp sync_session.cpp)
    find_package(ZLIB REQUIRED)
    list(APPEND INCLUDE_DIRS ${REALM_SYNC_INCLUDE_DIR} ${ZLIB_INCLUDE_DIRS})
endif()
>>>>>>> 25be3fd7

add_library(realm-object-store STATIC ${SOURCES} ${HEADERS})
set_target_properties(realm-object-store PROPERTIES POSITION_INDEPENDENT_CODE 1)
target_compile_definitions(realm-object-store PRIVATE ${PLATFORM_DEFINES})
target_include_directories(realm-object-store PUBLIC ${INCLUDE_DIRS})
target_link_libraries(realm-object-store PUBLIC realm ${PLATFORM_LIBRARIES})

<<<<<<< HEAD
# Add the sync libraries separately to reduce merge conflicts.
target_link_libraries(realm-object-store PUBLIC realm-sync ${ZLIB_LIBRARIES})
=======
if(REALM_ENABLE_SYNC)
    # Add the sync libraries separately to reduce merge conflicts.
    target_link_libraries(realm-object-store PUBLIC realm-sync ${ZLIB_LIBRARIES})
endif()
>>>>>>> 25be3fd7
<|MERGE_RESOLUTION|>--- conflicted
+++ resolved
@@ -1,6 +1,5 @@
 set(SOURCES
     collection_notifications.cpp
-    global_notifier.cpp
     index_set.cpp
     list.cpp
     object_schema.cpp
@@ -25,7 +24,6 @@
 
 set(HEADERS
     collection_notifications.hpp
-    global_notifier.hpp
     index_set.hpp
     list.hpp
     object_schema.hpp
@@ -81,21 +79,16 @@
     ${UV_INCLUDE_DIR}
     ${CMAKE_CURRENT_SOURCE_DIR})
 
-<<<<<<< HEAD
-# Add the sync files separately to reduce merge conflicts.
-list(APPEND HEADERS sync_manager.cpp impl/sync_session.cpp)
-list(APPEND SOURCES sync_manager.cpp impl/sync_client.hpp impl/sync_session.hpp)
-find_package(ZLIB REQUIRED)
-list(APPEND INCLUDE_DIRS ${REALM_SYNC_INCLUDE_DIR} ${ZLIB_INCLUDE_DIRS})
-=======
 if(REALM_ENABLE_SYNC)
     # Add the sync files separately to reduce merge conflicts.
     list(APPEND HEADERS sync_config.hpp sync_manager.hpp sync_metadata.hpp sync_session.hpp impl/sync_client.hpp)
     list(APPEND SOURCES sync_manager.cpp sync_metadata.cpp sync_session.cpp)
     find_package(ZLIB REQUIRED)
     list(APPEND INCLUDE_DIRS ${REALM_SYNC_INCLUDE_DIR} ${ZLIB_INCLUDE_DIRS})
+
+    list(APPEND HEADERS global_notifier.hpp)
+    list(APPEND SOURCES global_notifier.cpp)
 endif()
->>>>>>> 25be3fd7
 
 add_library(realm-object-store STATIC ${SOURCES} ${HEADERS})
 set_target_properties(realm-object-store PROPERTIES POSITION_INDEPENDENT_CODE 1)
@@ -103,12 +96,7 @@
 target_include_directories(realm-object-store PUBLIC ${INCLUDE_DIRS})
 target_link_libraries(realm-object-store PUBLIC realm ${PLATFORM_LIBRARIES})
 
-<<<<<<< HEAD
-# Add the sync libraries separately to reduce merge conflicts.
-target_link_libraries(realm-object-store PUBLIC realm-sync ${ZLIB_LIBRARIES})
-=======
 if(REALM_ENABLE_SYNC)
     # Add the sync libraries separately to reduce merge conflicts.
     target_link_libraries(realm-object-store PUBLIC realm-sync ${ZLIB_LIBRARIES})
-endif()
->>>>>>> 25be3fd7
+endif()